--- conflicted
+++ resolved
@@ -23,23 +23,12 @@
 /**
  * Oracle rates are blended into the rate window given the rate oracle time window.
  */
-<<<<<<< HEAD
 
 invariant oracleRatesAreBlendedIntoTheRateWindow(env e)
     (e.block.timestamp - getPreviousTradeTime() > getRateOracleTimeWindow()) ?
         getMarketOracleRate() == getLastImpliedRate() :
         isBetween(
             getStoredOracleRate(e),
-=======
-invariant oracleRatesAreBlendedIntoTheRateWindow(
-    env e,
-    uint256 previousTradeTime
-)
-    (getPreviousTradeTime() + getRateOracleTimeWindow() <= e.block.timestamp) ?
-        getMarketOracleRate() == getLastImpliedRate() :
-        isBetween(
-            getStoredOracleRate(),
->>>>>>> 1c46e987
             getMarketOracleRate(),
             getLastImpliedRate()
         )
