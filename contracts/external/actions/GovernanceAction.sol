--- conflicted
+++ resolved
@@ -166,19 +166,6 @@
         _updateAssetRate(currencyId, assetRateOracle);
 
         // Creates the nToken erc20 proxy that routes back to the main contract
-<<<<<<< HEAD
-        address nTokenAddress = Create2.deploy(
-            0,
-            bytes32(uint256(currencyId)),
-            abi.encodePacked(
-                type(nTokenERC20Proxy).creationCode,
-                abi.encode(address(this), currencyId, underlyingName, underlyingSymbol)
-            )
-        );
-
-        nTokenHandler.setNTokenAddress(currencyId, nTokenAddress);
-        emit DeployNToken(currencyId, nTokenAddress);
-=======
         nTokenERC20Proxy proxy = new nTokenERC20Proxy(
             nTokenERC20(address(this)),
             currencyId,
@@ -187,7 +174,6 @@
         );
         nTokenHandler.setNTokenAddress(currencyId, address(proxy));
         emit DeployNToken(currencyId, address(proxy));
->>>>>>> 89b4acb8
     }
 
     /// @notice Updates the deposit parameters for an nToken
@@ -205,14 +191,7 @@
         uint32[] calldata depositShares,
         uint32[] calldata leverageThresholds
     ) external override onlyOwner {
-<<<<<<< HEAD
-        require(
-            depositShares.length == CashGroup.getMaxMarketIndex(currencyId),
-            "Invalid array length"
-        );
-=======
-        _checkValidCurrency(currencyId);
->>>>>>> 89b4acb8
+        _checkValidCurrency(currencyId);
         nTokenHandler.setDepositParameters(currencyId, depositShares, leverageThresholds);
         emit UpdateDepositParameters(currencyId);
     }
