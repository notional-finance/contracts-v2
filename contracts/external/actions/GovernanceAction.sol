--- conflicted
+++ resolved
@@ -34,7 +34,7 @@
     function _authorizeUpgrade(address newImplementation) internal override {
         require(
             owner == msg.sender ||
-            (msg.sender == pauseGuardian && newImplementation == pauseRouter),
+                (msg.sender == pauseGuardian && newImplementation == pauseRouter),
             "Unauthorized upgrade"
         );
 
@@ -44,10 +44,11 @@
     }
 
     /// @notice Sets a new pause router and guardian address.
-    function setPauseRouterAndGuardian(
-        address pauseRouter_,
-        address pauseGuardian_
-    ) external override onlyOwner {
+    function setPauseRouterAndGuardian(address pauseRouter_, address pauseGuardian_)
+        external
+        override
+        onlyOwner
+    {
         pauseRouter = pauseRouter_;
         pauseGuardian = pauseGuardian_;
 
@@ -117,15 +118,14 @@
         _updateAssetRate(currencyId, assetRateOracle);
 
         // Creates the nToken erc20 proxy that routes back to the main contract
-        address nTokenAddress =
-            Create2.deploy(
-                0,
-                bytes32(uint256(currencyId)),
-                abi.encodePacked(
-                    type(nTokenERC20Proxy).creationCode,
-                    abi.encode(address(this), currencyId, underlyingName, underlyingSymbol)
-                )
-            );
+        address nTokenAddress = Create2.deploy(
+            0,
+            bytes32(uint256(currencyId)),
+            abi.encodePacked(
+                type(nTokenERC20Proxy).creationCode,
+                abi.encode(address(this), currencyId, underlyingName, underlyingSymbol)
+            )
+        );
 
         nTokenHandler.setNTokenAddress(currencyId, nTokenAddress);
         emit DeployNToken(currencyId, nTokenAddress);
@@ -157,7 +157,7 @@
     /// @notice Updates the market initialization parameters for an nToken
     /// @dev emit:UpdateInitializationParameters
     /// @param currencyId the currency id that the nToken references
-    /// @param annualizedAnchorRates is a target interest rate that will be used to calculate a 
+    /// @param annualizedAnchorRates is a target interest rate that will be used to calculate a
     /// rate anchor during initialize markets. This rate anchor will set the offset from the
     /// x-axis where the liquidity curve will be initialized. This is used in combination with
     /// previous market rates to determine the initial proportion where markets will be initialized
@@ -169,15 +169,7 @@
         uint32[] calldata annualizedAnchorRates,
         uint32[] calldata proportions
     ) external override onlyOwner {
-<<<<<<< HEAD
-        require(
-            rateAnchors.length == CashGroup.getMaxMarketIndex(currencyId),
-            "Invalid array length"
-        );
-        nTokenHandler.setInitializationParameters(currencyId, rateAnchors, proportions);
-=======
         nTokenHandler.setInitializationParameters(currencyId, annualizedAnchorRates, proportions);
->>>>>>> 780c696f
         emit UpdateInitializationParameters(currencyId);
     }
 
