--- conflicted
+++ resolved
@@ -308,16 +308,8 @@
         (uint256 totalUnderlyingValueAfter, /* */) = oracle.getTotalUnderlyingValueStateful();
 
         int256 underlyingDelta = totalUnderlyingValueBefore.toInt().sub(totalUnderlyingValueAfter.toInt());
-<<<<<<< HEAD
-        int256 underlyingPrecision = (10**oracle.decimals()).toInt();
-        int256 percentChange = underlyingDelta.abs()
-            .mul(underlyingPrecision)
-            .mul(Constants.RATE_PRECISION)
-            .div(totalUnderlyingValueBefore.toInt().mul(underlyingPrecision));
-=======
         int256 percentChange = underlyingDelta.abs().mul(Constants.RATE_PRECISION)
             .div(totalUnderlyingValueBefore.toInt());
->>>>>>> a200877c
         require(percentChange < Constants.REBALANCING_UNDERLYING_DELTA_PERCENT);
     }
 
