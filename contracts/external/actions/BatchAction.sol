--- conflicted
+++ resolved
@@ -161,22 +161,11 @@
                     int256 assetAmountInternal = balanceState.depositUnderlyingToken(account, underlyingExternalAmount);
                     require(assetAmountInternal >= requiredCash, "Insufficient deposit");
                 } else {
-<<<<<<< HEAD
-                    // If depositing asset tokens, then we just convert to the external precision. Need to
-                    // use the depositAssetToken here to handle aToken balances
-                    Token memory assetToken = TokenHandler.getAssetToken(action.currencyId);
-                    balanceState.depositAssetToken(
-                        account,
-                        assetToken.convertToExternal(requiredCash),
-                        false // Do not force a transfer here, will be done in finalize if required.
-                    );
-=======
                     // balanceState.finalize will handle conversions to external precision as well as aToken
                     // scaled balance conversions.
                     balanceState.netAssetTransferInternalPrecision = balanceState
                         .netAssetTransferInternalPrecision
                         .add(requiredCash);
->>>>>>> 2705bc85
                 }
             }
 
