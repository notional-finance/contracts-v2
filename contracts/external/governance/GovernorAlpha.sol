--- conflicted
+++ resolved
@@ -128,11 +128,9 @@
     /// @notice An event emitted when a new voting period in blocks has been set
     event UpdateVotingPeriodBlocks(uint32 newVotingPeriodBlocks);
 
-<<<<<<< HEAD
     /// @notice An event emitted when guardian is transferred
     event TransferGuardian(address newGuardian);
-
-=======
+    
     /// @notice Initializes the GovernorAlpha with initial parameters
     /// @param quorumVotes_ initial quorum votes value
     /// @param proposalThreshold_ initial proposal threshold value
@@ -141,7 +139,6 @@
     /// @param note_ address of the NOTE token to get voting power
     /// @param guardian_ address of guardian
     /// @param minDelay_ initial minimum delay for timelock in seconds
->>>>>>> 872a406a
     constructor(
         uint96 quorumVotes_,
         uint96 proposalThreshold_,
