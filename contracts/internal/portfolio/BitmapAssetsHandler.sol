// SPDX-License-Identifier: GPL-3.0-only
pragma solidity ^0.7.0;
pragma abicoder v2;

import "../AccountContextHandler.sol";
import "../markets/CashGroup.sol";
import "../valuation/AssetHandler.sol";
import "../../math/Bitmap.sol";
import "../../math/SafeInt256.sol";
import "../../global/LibStorage.sol";
import "../../global/Constants.sol";
import "../../global/Types.sol";
import "@openzeppelin/contracts/math/SafeMath.sol";

library BitmapAssetsHandler {
    using SafeMath for uint256;
    using SafeInt256 for int256;
    using Bitmap for bytes32;
    using CashGroup for CashGroupParameters;
    using AccountContextHandler for AccountContext;

<<<<<<< HEAD
    function _getAssetsBitmapSlot(address account, uint256 currencyId)
        private
        pure
        returns (bytes32)
    {
        require(currencyId != 0); // dev: invalid currency id for assets bitmap
        return
            keccak256(
                abi.encode(
                    account,
                    keccak256(abi.encode(currencyId, Constants.ASSETS_BITMAP_STORAGE_OFFSET))
                )
            );
    }

    function getAssetsBitmap(address account, uint256 currencyId) internal view returns (bytes32) {
        bytes32 slot = _getAssetsBitmapSlot(account, currencyId);
        bytes32 data;
        assembly {
            data := sload(slot)
        }
        return data;
=======
    function getAssetsBitmap(address account, uint256 currencyId) internal view returns (bytes32 assetsBitmap) {
        mapping(address => mapping(uint256 => bytes32)) storage store = LibStorage.getAssetsBitmapStorage();
        return store[account][currencyId];
>>>>>>> 89b4acb8
    }

    function setAssetsBitmap(
        address account,
        uint256 currencyId,
        bytes32 assetsBitmap
    ) internal {
        require(assetsBitmap.totalBitsSet() <= Constants.MAX_BITMAP_ASSETS, "Over max assets");
        mapping(address => mapping(uint256 => bytes32)) storage store = LibStorage.getAssetsBitmapStorage();
        store[account][currencyId] = assetsBitmap;
    }

    function getifCashNotional(
        address account,
        uint256 currencyId,
        uint256 maturity
    ) internal view returns (int256 notional) {
        mapping(address => mapping(uint256 =>
            mapping(uint256 => ifCashStorage))) storage store = LibStorage.getifCashBitmapStorage();
        return store[account][currencyId][maturity].notional;
    }

    /// @notice Adds multiple assets to a bitmap portfolio
    function addMultipleifCashAssets(
        address account,
        AccountContext memory accountContext,
        PortfolioAsset[] memory assets
    ) internal {
        require(accountContext.isBitmapEnabled()); // dev: bitmap currency not set
        uint256 currencyId = accountContext.bitmapCurrencyId;

        for (uint256 i; i < assets.length; i++) {
            PortfolioAsset memory asset = assets[i];
            if (asset.notional == 0) continue;

            require(asset.currencyId == currencyId); // dev: invalid asset in set ifcash assets
            require(asset.assetType == Constants.FCASH_ASSET_TYPE); // dev: invalid asset in set ifcash assets
            int256 finalNotional;

            finalNotional = addifCashAsset(
                account,
                currencyId,
                asset.maturity,
                accountContext.nextSettleTime,
                asset.notional
            );

            if (finalNotional < 0)
                accountContext.hasDebt = accountContext.hasDebt | Constants.HAS_ASSET_DEBT;
        }
    }

    /// @notice Add an ifCash asset in the bitmap and mapping. Updates the bitmap in memory
    /// but not in storage.
    /// @return the updated assets bitmap and the final notional amount
    function addifCashAsset(
        address account,
        uint256 currencyId,
        uint256 maturity,
        uint256 nextSettleTime,
        int256 notional
    ) internal returns (int256) {
        bytes32 assetsBitmap = getAssetsBitmap(account, currencyId);
        mapping(address => mapping(uint256 =>
            mapping(uint256 => ifCashStorage))) storage store = LibStorage.getifCashBitmapStorage();
        ifCashStorage storage fCashSlot = store[account][currencyId][maturity];
        (uint256 bitNum, bool isExact) = DateTime.getBitNumFromMaturity(nextSettleTime, maturity);
        require(isExact); // dev: invalid maturity in set ifcash asset

        if (assetsBitmap.isBitSet(bitNum)) {
            // Bit is set so we read and update the notional amount
            int256 finalNotional = notional.add(fCashSlot.notional);
            require(type(int128).min <= finalNotional && finalNotional <= type(int128).max); // dev: bitmap notional overflow
            fCashSlot.notional = int128(finalNotional);

            // If the new notional is zero then turn off the bit
            if (finalNotional == 0) {
                assetsBitmap = assetsBitmap.setBit(bitNum, false);
            }

            setAssetsBitmap(account, currencyId, assetsBitmap);
            return finalNotional;
        }

        if (notional != 0) {
            // Bit is not set so we turn it on and update the mapping directly, no read required.
            require(type(int128).min <= notional && notional <= type(int128).max); // dev: bitmap notional overflow
            fCashSlot.notional = int128(notional);

            assetsBitmap = assetsBitmap.setBit(bitNum, true);
            setAssetsBitmap(account, currencyId, assetsBitmap);
        }

        return notional;
    }

    /// @notice Returns the present value of an asset
    function _getPresentValue(
        address account,
        uint256 currencyId,
        uint256 maturity,
        uint256 blockTime,
        CashGroupParameters memory cashGroup,
        bool riskAdjusted
    ) private view returns (int256) {
        int256 notional = getifCashNotional(account, currencyId, maturity);

        // In this case the asset has matured and the total value is just the notional amount
        if (maturity <= blockTime) {
            return notional;
        } else {
            uint256 oracleRate = cashGroup.calculateOracleRate(maturity, blockTime);
            if (riskAdjusted) {
                return AssetHandler.getRiskAdjustedPresentfCashValue(
                    cashGroup,
                    notional,
                    maturity,
                    blockTime,
                    oracleRate
                );
            } else {
                return AssetHandler.getPresentfCashValue(
                    notional,
                    maturity,
                    blockTime,
                    oracleRate
                );
            }
        }
    }

    /// @notice Get the net present value of all the ifCash assets
    function getifCashNetPresentValue(
        address account,
        uint256 currencyId,
        uint256 nextSettleTime,
        uint256 blockTime,
        CashGroupParameters memory cashGroup,
        bool riskAdjusted
    ) internal view returns (int256 totalValueUnderlying, bool hasDebt) {
        bytes32 assetsBitmap = getAssetsBitmap(account, currencyId);
        uint256 bitNum = assetsBitmap.getNextBitNum();

        while (bitNum != 0) {
            uint256 maturity = DateTime.getMaturityFromBitNum(nextSettleTime, bitNum);
            int256 pv = _getPresentValue(
                account,
                currencyId,
                maturity,
                blockTime,
                cashGroup,
                riskAdjusted
            );
            totalValueUnderlying = totalValueUnderlying.add(pv);

            if (pv < 0) hasDebt = true;

            // Turn off the bit and look for the next one
            assetsBitmap = assetsBitmap.setBit(bitNum, false);
            bitNum = assetsBitmap.getNextBitNum();
        }
    }

    /// @notice Returns the ifCash assets as an array
    function getifCashArray(
        address account,
        uint256 currencyId,
        uint256 nextSettleTime
    ) internal view returns (PortfolioAsset[] memory) {
        bytes32 assetsBitmap = getAssetsBitmap(account, currencyId);
        uint256 index = assetsBitmap.totalBitsSet();
        PortfolioAsset[] memory assets = new PortfolioAsset[](index);
        index = 0;

        uint256 bitNum = assetsBitmap.getNextBitNum();
        while (bitNum != 0) {
            uint256 maturity = DateTime.getMaturityFromBitNum(nextSettleTime, bitNum);
            int256 notional = getifCashNotional(account, currencyId, maturity);

            PortfolioAsset memory asset = assets[index];
            asset.currencyId = currencyId;
            asset.maturity = maturity;
            asset.assetType = Constants.FCASH_ASSET_TYPE;
            asset.notional = notional;
            index += 1;

            // Turn off the bit and look for the next one
            assetsBitmap = assetsBitmap.setBit(bitNum, false);
            bitNum = assetsBitmap.getNextBitNum();
        }

        return assets;
    }

    /// @notice Used to reduce an nToken ifCash assets portfolio proportionately when redeeming
    /// nTokens to its underlying assets.
    function reduceifCashAssetsProportional(
        address account,
        uint256 currencyId,
        uint256 nextSettleTime,
        int256 tokensToRedeem,
        int256 totalSupply
    ) internal returns (PortfolioAsset[] memory) {
        // It is not possible to redeem the entire token supply because some liquidity tokens must remain
        // in the liquidity token portfolio in order to re-initialize markets.
        require(tokensToRedeem < totalSupply, "Cannot redeem");

        bytes32 assetsBitmap = getAssetsBitmap(account, currencyId);
        uint256 index = assetsBitmap.totalBitsSet();
        mapping(address => mapping(uint256 =>
            mapping(uint256 => ifCashStorage))) storage store = LibStorage.getifCashBitmapStorage();

        PortfolioAsset[] memory assets = new PortfolioAsset[](index);
        index = 0;

        uint256 bitNum = assetsBitmap.getNextBitNum();
        while (bitNum != 0) {
            uint256 maturity = DateTime.getMaturityFromBitNum(nextSettleTime, bitNum);
            ifCashStorage storage fCashSlot = store[account][currencyId][maturity];
            int256 notional = fCashSlot.notional;

            int256 notionalToTransfer = notional.mul(tokensToRedeem).div(totalSupply);
            int256 finalNotional = notional.sub(notionalToTransfer);

            require(type(int128).min <= finalNotional && finalNotional <= type(int128).max); // dev: bitmap notional overflow
            fCashSlot.notional = int128(finalNotional);

            PortfolioAsset memory asset = assets[index];
            asset.currencyId = currencyId;
            asset.maturity = maturity;
            asset.assetType = Constants.FCASH_ASSET_TYPE;
            asset.notional = notionalToTransfer;
            index += 1;

            // Turn off the bit and look for the next one
            assetsBitmap = assetsBitmap.setBit(bitNum, false);
            bitNum = assetsBitmap.getNextBitNum();
        }

        return assets;
    }
}<|MERGE_RESOLUTION|>--- conflicted
+++ resolved
@@ -19,34 +19,9 @@
     using CashGroup for CashGroupParameters;
     using AccountContextHandler for AccountContext;
 
-<<<<<<< HEAD
-    function _getAssetsBitmapSlot(address account, uint256 currencyId)
-        private
-        pure
-        returns (bytes32)
-    {
-        require(currencyId != 0); // dev: invalid currency id for assets bitmap
-        return
-            keccak256(
-                abi.encode(
-                    account,
-                    keccak256(abi.encode(currencyId, Constants.ASSETS_BITMAP_STORAGE_OFFSET))
-                )
-            );
-    }
-
-    function getAssetsBitmap(address account, uint256 currencyId) internal view returns (bytes32) {
-        bytes32 slot = _getAssetsBitmapSlot(account, currencyId);
-        bytes32 data;
-        assembly {
-            data := sload(slot)
-        }
-        return data;
-=======
     function getAssetsBitmap(address account, uint256 currencyId) internal view returns (bytes32 assetsBitmap) {
         mapping(address => mapping(uint256 => bytes32)) storage store = LibStorage.getAssetsBitmapStorage();
         return store[account][currencyId];
->>>>>>> 89b4acb8
     }
 
     function setAssetsBitmap(
