--- conflicted
+++ resolved
@@ -217,13 +217,8 @@
         PortfolioState memory portfolioState,
         bool isLiquidation
     ) internal {
-<<<<<<< HEAD
-        require(accountContext.bitmapCurrencyId == 0); // dev: cannot store array if bitmap currency set
-
-=======
         // Each of these parameters is recalculated based on the entire array of assets in store assets,
         // regardless of whether or not they have been updated.
->>>>>>> 89b4acb8
         (bool hasDebt, bytes32 portfolioCurrencies, uint8 assetArrayLength, uint40 nextSettleTime) =
             portfolioState.storeAssets(account);
         accountContext.nextSettleTime = nextSettleTime;
