{
    "actions": {
        "AccountAction": "0x8A096f6C6D89dBd3c3Df3EEBA45710Aa367F9A8c",
        "BatchAction": "0x1d1a531CBcb969040Da7527bf1092DfC4FF7DD46",
        "CalculationViews": "0xbE4AbA25915BAd390edf83B7e1ca44b6145F261e",
        "ERC1155Action": "0xBf12d7e41a25f449293AB8cd1364Fe74A175bFa5",
        "GovernanceAction": "0x38A4DfC0ff6588fD0c2142d14D4963A97356A245",
        "InitializeMarketsAction": "0xe3E38607A1E2d6881A32F1D78C5C232f14bdef22",
        "LiquidateCurrencyAction": "0xa3707CD595F6AB810a84d04C92D8adE5f7593Db5",
        "LiquidatefCashAction": "0xfB56271c976A8b446B6D33D1Ec76C84F6AA53F1B",
        "TreasuryAction": "0x5fd75e91Cc34DF9831Aa75903027FC34FeB9b931",
        "VaultAccountAction": "0x1A751Cd714910929017CE1417EaD6d0732dB1a78",
        "Views": "0xBf91ec7A64FCF0844e54d3198E50AD8fb4D68E93",
        "nTokenAction": "0xeA82Cfc621D5FA00E30c10531380846BB5aAfE79"
    },
    "airdrop": "0xa40aedAac28F9574124D7c8EFf59732cC77f1DD4",
    "chainId": 1,
    "compound": {
        "comptroller": "0x3d9819210A31b4961b30EF54bE2aeD79B9c9Cd3B",
        "ctokens": {
            "DAI": {
                "address": "0x5d3a536E4D6DbD6114cc1Ead35777bAB948E3643",
                "aggregator": "0x719993E82974f5b5eA0c5ebA25c260CD5AF78E00",
                "oracle": "0xC7b9C53d345ec7A00D5c085085Cb882Dce79D2E9"
            },
            "ETH": {
                "address": "0x4Ddc2D193948926D02f9B1fE9e1daa0718270ED5",
                "aggregator": "0x8E3D447eBE244db6D28E2303bCa86Ef3033CFAd6",
                "oracle": "0x5fbf4539A89fBd1E5d784DB3f7Ba6c394AC450fC"
            },
            "USDC": {
                "address": "0x39AA39c021dfbaE8faC545936693aC917d5E7563",
                "aggregator": "0x612741825ACedC6F88D8709319fe65bCB015C693",
                "oracle": "0x181900d998A8a922E68b3fc186CE0Fa525c3C424"
            },
            "WBTC": {
                "address": "0xccF4429DB6322D5C611ee964527D42E5d685DD6a",
                "aggregator": "0x39D9590721331B13C8e9A42941a2B961B513E69d",
                "oracle": "0x913F575653C933AC15C8eB5996eD71A5547977d8"
            }
        }
    },
    "deployer": "0x8B64fA5Fd129df9c755eB82dB1e16D6D0Bdf5Bc3",
    "governor": "0x086b4ecD75c494dD36641195E89c25373E06d7cB",
    "guardian": "0xD9D5a9dc6a952b7aD6B05a983b399537B7c0Ee88",
    "incentivesAirdrop": "0x3728081Cc9668B206665cAE9Dc2B43Aff35aCc0c",
    "libs": {
        "FreeCollateralExternal": "0x4763672dEa3bF087929d5537B6BAfeB8e6938F46",
        "MigrateIncentives": "0x244321a0C5eE55DF1F4D31c71570Cbe0236c1864",
        "SettleAssetsExternal": "0x01713633a1b85a4a3d2f9430C68Bd4392c4a90eA",
        "TradingAction": "0x5c36a0DeaB3531d29d848E684E8bDf5F81cDB643",
        "nTokenMintAction": "0x5d0Df02534ab3c805c59f9cC98E282DC929821e1",
        "nTokenRedeemAction": "0x2f77CDd140D0ec7Db9306B91959003872A7Ceb92"
    },
    "networkName": "mainnet",
    "note": "0xCFEAead4947f0705A14ec42aC3D44129E1Ef3eD5",
    "notional": "0x1344A36A1B56144C3Bc62E7757377D288fDE0369",
    "routers": {
<<<<<<< HEAD
        "PauseRouter": "0x0f9e06C4180418B781d2816914834710360055f8",
        "Router": "0xfeA323486456f26b6a0A9074FD4DF508A6E9Fa0A"
=======
        "PauseRouter": "0x0f9e06C4180418B781d2816914834710360055f8"
>>>>>>> 80f06deb
    },
    "startBlock": 13094883,
    "tokens": {
        "DAI": {
            "address": "0x6B175474E89094C44Da98b954EedeAC495271d0F",
            "oracle": "0x6085B0a8f4c7ffA2E8CA578037792D6535d1E29B"
        },
        "USDC": {
            "address": "0xA0b86991c6218b36c1d19D4a2e9Eb0cE3606eB48",
            "oracle": "0x68225F47813aF66F186b3714Ffe6a91850Bc76B4"
        },
        "WBTC": {
            "address": "0x2260FAC5E5542a773Aa44fBCfeDf7C193bc2C599",
            "oracle": "0x10aae34011c256A9E63ab5ac50154C2539c0f51d"
        },
        "WETH": {
            "address": "0xC02aaA39b223FE8D0A0e5C4F27eAD9083C756Cc2"
        }
    }
}<|MERGE_RESOLUTION|>--- conflicted
+++ resolved
@@ -56,12 +56,7 @@
     "note": "0xCFEAead4947f0705A14ec42aC3D44129E1Ef3eD5",
     "notional": "0x1344A36A1B56144C3Bc62E7757377D288fDE0369",
     "routers": {
-<<<<<<< HEAD
-        "PauseRouter": "0x0f9e06C4180418B781d2816914834710360055f8",
-        "Router": "0xfeA323486456f26b6a0A9074FD4DF508A6E9Fa0A"
-=======
         "PauseRouter": "0x0f9e06C4180418B781d2816914834710360055f8"
->>>>>>> 80f06deb
     },
     "startBlock": 13094883,
     "tokens": {
