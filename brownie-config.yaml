compiler:
  solc:
    optimizer:
      enabled: true
      runs: 200
    remappings:
      - "@openzeppelin=OpenZeppelin/openzeppelin-contracts@3.4.2-solc-0.7"
      - "@openzeppelin-4.6=OpenZeppelin/openzeppelin-contracts@4.6.0"
      - "@openzeppelin-4.6=OpenZeppelin/openzeppelin-contracts@4.6.0"

networks:
  default: development
  development:
    cmd_settings:
      port: 8646
      accounts: 20
      mnemonic: owner dignity sense
      default_balance: 100000
  mainnet-fork:
    cmd_settings:
<<<<<<< HEAD
      fork_block: 15267354
=======
      fork_block: 15463465
>>>>>>> 6962a50f
reports:
  exclude_paths:
    - interfaces/**/*.*
dependencies:
  - compound-finance/compound-protocol@2.8.1
  - OpenZeppelin/openzeppelin-contracts@3.4.2-solc-0.7
  - OpenZeppelin/openzeppelin-contracts@4.6.0<|MERGE_RESOLUTION|>--- conflicted
+++ resolved
@@ -18,11 +18,7 @@
       default_balance: 100000
   mainnet-fork:
     cmd_settings:
-<<<<<<< HEAD
-      fork_block: 15267354
-=======
       fork_block: 15463465
->>>>>>> 6962a50f
 reports:
   exclude_paths:
     - interfaces/**/*.*
