compiler:
  solc:
    optimizer:
      enabled: true
      runs: 200
    remappings:
      - "@openzeppelin=OpenZeppelin/openzeppelin-contracts@3.4.2-solc-0.7"
      - "@openzeppelin-4.6=OpenZeppelin/openzeppelin-contracts@4.6.0"

networks:
  default: development
  development:
    cmd_settings:
      port: 8646
      accounts: 20
      mnemonic: owner dignity sense
      default_balance: 100000
  mainnet-fork:
    cmd_settings:
<<<<<<< HEAD
      fork_block: 15267354
=======
      fork_block: 15095000
>>>>>>> e6d9b276
reports:
  exclude_paths:
    - interfaces/**/*.*
dependencies:
  - compound-finance/compound-protocol@2.8.1
  - OpenZeppelin/openzeppelin-contracts@3.4.2-solc-0.7
  - OpenZeppelin/openzeppelin-contracts@4.6.0<|MERGE_RESOLUTION|>--- conflicted
+++ resolved
@@ -5,6 +5,7 @@
       runs: 200
     remappings:
       - "@openzeppelin=OpenZeppelin/openzeppelin-contracts@3.4.2-solc-0.7"
+      - "@openzeppelin-4.6=OpenZeppelin/openzeppelin-contracts@4.6.0"
       - "@openzeppelin-4.6=OpenZeppelin/openzeppelin-contracts@4.6.0"
 
 networks:
@@ -17,11 +18,7 @@
       default_balance: 100000
   mainnet-fork:
     cmd_settings:
-<<<<<<< HEAD
       fork_block: 15267354
-=======
-      fork_block: 15095000
->>>>>>> e6d9b276
 reports:
   exclude_paths:
     - interfaces/**/*.*
