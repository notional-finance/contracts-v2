import brownie
import pytest
from brownie.convert.datatypes import HexString
from brownie.network import web3
from brownie.network.state import Chain
from scripts.config import GovernanceConfig
from scripts.deployment import TestEnvironment

chain = Chain()


@pytest.fixture(scope="module", autouse=True)
def environment(accounts):
    env = TestEnvironment(accounts[0], withGovernance=True, multisig=accounts[1])
    return env


@pytest.fixture(autouse=True)
def isolation(fn_isolation):
    pass


def execute_proposal(environment, targets, values, calldatas):
    environment.governor.propose(targets, values, calldatas, {"from": environment.multisig})
    chain.mine(1)
    environment.governor.castVote(1, True, {"from": environment.multisig})
    chain.mine(GovernanceConfig["governorConfig"]["votingPeriodBlocks"])

    assert environment.governor.state(1) == 4  # success
    delay = environment.governor.getMinDelay()
    environment.governor.queueProposal(1, targets, values, calldatas)
    assert environment.governor.state(1) == 5  # queued
    chain.mine(1, timestamp=chain.time() + delay)
    txn = environment.governor.executeProposal(1, targets, values, calldatas)
    return txn


def test_note_token_initial_balances(environment, accounts):
    assert environment.noteERC20.balanceOf(environment.deployer.address) == 0
    assert (
        environment.noteERC20.balanceOf(environment.governor.address)
        == GovernanceConfig["initialBalances"]["DAO"]
    )
    assert (
        environment.noteERC20.balanceOf(environment.multisig.address)
        == GovernanceConfig["initialBalances"]["MULTISIG"]
    )

    assert (
        environment.noteERC20.balanceOf(environment.notional.address)
        == GovernanceConfig["initialBalances"]["NOTIONAL"]
    )

    assert (
        GovernanceConfig["initialBalances"]["DAO"]
        + GovernanceConfig["initialBalances"]["MULTISIG"]
        + GovernanceConfig["initialBalances"]["NOTIONAL"]
        == environment.noteERC20.totalSupply()
    )


def test_note_token_cannot_reinitialize(environment, accounts):
    with brownie.reverts():
        environment.noteERC20.initialize(
            [accounts[2].address],
            [100_000_000e8],
            accounts[2].address,
            {"from": environment.deployer},
        )


def test_governor_must_update_parameters_via_governance(environment, accounts):
    with brownie.reverts():
        environment.governor.updateQuorumVotes(0, {"from": environment.deployer})

    with brownie.reverts():
        environment.governor.updateProposalThreshold(0, {"from": environment.deployer})

    with brownie.reverts():
        environment.governor.updateVotingDelayBlocks(0, {"from": environment.deployer})

    with brownie.reverts():
        environment.governor.updateVotingPeriodBlocks(0, {"from": environment.deployer})

    with brownie.reverts():
        environment.governor.updateDelay(0, {"from": environment.deployer})


def test_update_governance_parameters(environment, accounts):
    environment.noteERC20.delegate(environment.multisig, {"from": environment.multisig})

    targets = [environment.governor.address] * 5
    values = [0] * 5
    calldatas = [
        web3.eth.contract(abi=environment.governor.abi).encodeABI(
            fn_name="updateQuorumVotes", args=[0]
        ),
        web3.eth.contract(abi=environment.governor.abi).encodeABI(
            fn_name="updateProposalThreshold", args=[0]
        ),
        web3.eth.contract(abi=environment.governor.abi).encodeABI(
            fn_name="updateVotingDelayBlocks", args=[0]
        ),
        web3.eth.contract(abi=environment.governor.abi).encodeABI(
            fn_name="updateVotingPeriodBlocks", args=[6700]
        ),
        web3.eth.contract(abi=environment.governor.abi).encodeABI(fn_name="updateDelay", args=[0]),
    ]

    txn = execute_proposal(environment, targets, values, calldatas)

    assert txn.events["UpdateQuorumVotes"]["newQuorumVotes"] == 0
    assert txn.events["UpdateProposalThreshold"]["newProposalThreshold"] == 0
    assert txn.events["UpdateVotingDelayBlocks"]["newVotingDelayBlocks"] == 0
    assert txn.events["UpdateVotingPeriodBlocks"]["newVotingPeriodBlocks"] == 6700

    assert environment.governor.quorumVotes() == 0
    assert environment.governor.proposalThreshold() == 0
    assert environment.governor.votingDelayBlocks() == 0
    assert environment.governor.votingPeriodBlocks() == 6700
    assert environment.governor.getMinDelay() == 0


def test_note_token_transfer_to_reservoir_and_drip(environment, accounts, Reservoir):
    # TODO: where should this go?
    environment.noteERC20.delegate(environment.multisig, {"from": environment.multisig})

    reservoir = Reservoir.deploy(
        1e8,
        environment.noteERC20.address,
        environment.proxy.address,
        {"from": environment.deployer},
    )

    transferToReservoir = web3.eth.contract(abi=environment.noteERC20.abi).encodeABI(
        fn_name="transfer", args=[reservoir.address, int(1_000_000e8)]
    )

    targets = [environment.noteERC20.address]
    values = [0]
    calldatas = [transferToReservoir]

    execute_proposal(environment, targets, values, calldatas)

    assert environment.noteERC20.balanceOf(reservoir.address) == 1_000_000e8

    proxyBalanceBefore = environment.noteERC20.balanceOf(environment.proxy.address)
    blockTime = chain.time()
    reservoir.drip()
    proxyBalanceAfter = environment.noteERC20.balanceOf(environment.proxy.address)
    assert proxyBalanceAfter - proxyBalanceBefore == (blockTime - reservoir.DRIP_START()) * 1e8

    blockTime2 = chain.time()
    reservoir.drip()
    proxyBalanceAfterSecondDrip = environment.noteERC20.balanceOf(environment.proxy.address)
    assert proxyBalanceAfterSecondDrip - proxyBalanceAfter == (blockTime2 - blockTime) * 1e8


def test_reservoir_does_not_receive_eth(environment, accounts, Reservoir):
    reservoir = Reservoir.deploy(
        1e8,
        environment.noteERC20.address,
        environment.proxy.address,
        {"from": environment.deployer},
    )

    with brownie.reverts():
        accounts[0].transfer(reservoir.address, 1e8)


def test_cancel_proposal_non_pending(environment, accounts):
    environment.noteERC20.delegate(environment.multisig, {"from": environment.multisig})

    transferTokens = web3.eth.contract(abi=environment.noteERC20.abi).encodeABI(
        fn_name="transfer", args=[accounts[3].address, int(1_000_000e8)]
    )

    targets = [environment.noteERC20.address]
    values = [0]
    calldatas = [transferTokens]

    environment.governor.propose(targets, values, calldatas, {"from": environment.multisig})
    environment.governor.cancelProposal(1, {"from": environment.multisig})
    assert environment.governor.state(1) == 2  # canceled
    assert not environment.governor.isOperation(environment.governor.proposals(1)[-1])

    delay = environment.governor.getMinDelay()
    chain.mine(1, timestamp=chain.time() + delay)

    with brownie.reverts():
        # This cannot occur, proposal cancelled
        environment.governor.executeProposal(1, targets, values, calldatas)


def test_cancel_proposal_pending(environment, accounts):
    environment.noteERC20.delegate(environment.multisig, {"from": environment.multisig})

    transferTokens = web3.eth.contract(abi=environment.noteERC20.abi).encodeABI(
        fn_name="transfer", args=[accounts[3].address, int(1_000_000e8)]
    )

    targets = [environment.noteERC20.address]
    values = [0]
    calldatas = [transferTokens]

    environment.governor.propose(targets, values, calldatas, {"from": environment.multisig})
    chain.mine(1)
    environment.governor.castVote(1, True, {"from": environment.multisig})
    chain.mine(GovernanceConfig["governorConfig"]["votingPeriodBlocks"])

    assert environment.governor.state(1) == 4  # success
    environment.governor.queueProposal(1, targets, values, calldatas)
    assert environment.governor.state(1) == 5  # queued
    assert environment.governor.isOperation(environment.governor.proposals(1)[-1])

    environment.governor.cancelProposal(1, {"from": environment.multisig})
    assert environment.governor.state(1) == 2  # canceled
    assert not environment.governor.isOperation(environment.governor.proposals(1)[-1])

    delay = environment.governor.getMinDelay()
    chain.mine(1, timestamp=chain.time() + delay * 2)

    with brownie.reverts():
        # This cannot occur, proposal cancelled
        environment.governor.executeProposal(1, targets, values, calldatas)


<<<<<<< HEAD
def test_abdicate_and_transfer_guardian(environment, accounts):
    with brownie.reverts():
        environment.governor.__abdicate({"from": accounts[2]})

    with brownie.reverts():
        environment.governor.__transferGuardian(accounts[2].address, {"from": accounts[2]})

    with brownie.reverts():
        environment.governor.__transferGuardian(
            brownie.convert.datatypes.HexString(0, "bytes20"), {"from": accounts[1]}
        )

    environment.governor.__transferGuardian(accounts[2].address, {"from": accounts[1]})
    environment.governor.__abdicate({"from": accounts[2]})

    with brownie.reverts():
        # Second abdicate fails, no guardian set
        environment.governor.__abdicate({"from": accounts[2]})


def test_note_token_reservoir_fails_on_zero(environment, accounts):
    pass
=======
def test_note_token_reservoir_fails_on_zero(environment, accounts, Reservoir):
    environment.noteERC20.delegate(environment.multisig, {"from": environment.multisig})
>>>>>>> 872a406a

    reservoir = Reservoir.deploy(
        10e8,
        environment.noteERC20.address,
        environment.proxy.address,
        {"from": environment.deployer},
    )

    transferToReservoir = web3.eth.contract(abi=environment.noteERC20.abi).encodeABI(
        fn_name="transfer", args=[reservoir.address, int(1e8)]
    )

    targets = [environment.noteERC20.address]
    values = [0]
    calldatas = [transferToReservoir]

    execute_proposal(environment, targets, values, calldatas)

    assert environment.noteERC20.balanceOf(reservoir.address) == 1e8
    reservoir.drip()

    with brownie.reverts("Reservoir empty"):
        reservoir.drip()


def test_upgrade_router_contract(environment, accounts, Router):
    environment.noteERC20.delegate(environment.multisig, {"from": environment.multisig})
    zeroAddress = HexString(0, "bytes20")
    newRouter = Router.deploy(
        zeroAddress,
        zeroAddress,
        zeroAddress,
        zeroAddress,
        zeroAddress,
        zeroAddress,
        zeroAddress,
        zeroAddress,
        zeroAddress,
        zeroAddress,
        zeroAddress,
        {"from": environment.deployer},
    )

    upgradeRouter = web3.eth.contract(abi=environment.proxyAdmin.abi).encodeABI(
        fn_name="upgrade", args=[environment.proxy.address, newRouter.address]
    )

    targets = [environment.proxyAdmin.address]
    values = [0]
    calldatas = [upgradeRouter]

    prevImplementation = environment.proxyAdmin.getProxyImplementation(environment.proxy.address)
    execute_proposal(environment, targets, values, calldatas)
    assert (
        environment.proxyAdmin.getProxyImplementation(environment.proxy.address)
        == newRouter.address
    )
    assert (
        environment.proxyAdmin.getProxyImplementation(environment.proxy.address)
        != prevImplementation
    )


def test_upgrade_governance_contract(environment, accounts, GovernorAlpha):
    environment.noteERC20.delegate(environment.multisig, {"from": environment.multisig})
    newGovernor = GovernorAlpha.deploy(
        GovernanceConfig["governorConfig"]["quorumVotes"],
        GovernanceConfig["governorConfig"]["proposalThreshold"],
        GovernanceConfig["governorConfig"]["votingDelayBlocks"],
        GovernanceConfig["governorConfig"]["votingPeriodBlocks"],
        environment.noteERC20.address,
        environment.multisig,
        GovernanceConfig["governorConfig"]["minDelay"],
        {"from": environment.deployer},
    )

    transferOwner = web3.eth.contract(abi=environment.proxyAdmin.abi).encodeABI(
        fn_name="transferOwnership", args=[newGovernor.address]
    )

    targets = [environment.proxyAdmin.address]
    values = [0]
    calldatas = [transferOwner]

    assert environment.proxyAdmin.owner() == environment.governor.address
    execute_proposal(environment, targets, values, calldatas)
    assert environment.proxyAdmin.owner() == newGovernor.address


def test_delegation(environment, accounts):
    environment.noteERC20.delegate(environment.multisig, {"from": environment.multisig})
    environment.noteERC20.delegate(accounts[4], {"from": accounts[4]})
    multisigVotes = environment.noteERC20.getCurrentVotes(environment.multisig)

    environment.noteERC20.transfer(accounts[4], 100e8, {"from": environment.multisig})
    assert environment.noteERC20.getCurrentVotes(environment.multisig) == multisigVotes - 100e8
    assert environment.noteERC20.getCurrentVotes(accounts[4]) == 100e8<|MERGE_RESOLUTION|>--- conflicted
+++ resolved
@@ -225,7 +225,6 @@
         environment.governor.executeProposal(1, targets, values, calldatas)
 
 
-<<<<<<< HEAD
 def test_abdicate_and_transfer_guardian(environment, accounts):
     with brownie.reverts():
         environment.governor.__abdicate({"from": accounts[2]})
@@ -248,11 +247,9 @@
 
 def test_note_token_reservoir_fails_on_zero(environment, accounts):
     pass
-=======
+ 
 def test_note_token_reservoir_fails_on_zero(environment, accounts, Reservoir):
     environment.noteERC20.delegate(environment.multisig, {"from": environment.multisig})
->>>>>>> 872a406a
-
     reservoir = Reservoir.deploy(
         10e8,
         environment.noteERC20.address,
