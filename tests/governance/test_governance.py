--- conflicted
+++ resolved
@@ -30,12 +30,7 @@
 
     assert environment.governor.state(proposalId) == 4  # success
     delay = environment.governor.getMinDelay()
-<<<<<<< HEAD
-    environment.governor.queueProposal(1, targets, values, calldatas)
-    assert environment.governor.state(1) == 5  # queued
-=======
     environment.governor.queueProposal(proposalId, targets, values, calldatas)
->>>>>>> 2547acc8
     chain.mine(1, timestamp=chain.time() + delay)
     txn = environment.governor.executeProposal(proposalId, targets, values, calldatas)
     return txn
