--- conflicted
+++ resolved
@@ -202,19 +202,11 @@
     )
 
     collateral = get_balance_trade_action(1, "DepositUnderlying", [], depositActionAmount=5e18)
-<<<<<<< HEAD
     balanceBefore = env.tokens["USDC"].balanceOf(accounts[4])
     env.notional.batchBalanceAndTradeAction(
         accounts[4], [collateral, borrowAction], {"from": accounts[4], "value": 5e18}
     )
     balanceAfter = env.tokens["USDC"].balanceOf(accounts[4])
-=======
-    balanceBefore = env.tokens["USDC"].balanceOf(accounts[1])
-    env.notional.batchBalanceAndTradeAction(
-        accounts[1].address, [collateral, borrowAction], {"from": accounts[1], "value": 5e18}
-    )
-    balanceAfter = env.tokens["USDC"].balanceOf(accounts[1])
->>>>>>> 2705bc85
     balanceChange = balanceAfter - balanceBefore
     assert 98e6 < balanceChange and balanceChange < 100e6
 
@@ -231,19 +223,11 @@
     )
 
     collateral = get_balance_trade_action(1, "DepositUnderlying", [], depositActionAmount=5e18)
-<<<<<<< HEAD
     balanceBefore = env.tokens["DAI"].balanceOf(accounts[4])
     env.notional.batchBalanceAndTradeAction(
         accounts[4], [collateral, borrowAction], {"from": accounts[4], "value": 5e18}
     )
     balanceAfter = env.tokens["DAI"].balanceOf(accounts[4])
-=======
-    balanceBefore = env.tokens["DAI"].balanceOf(accounts[0])
-    env.notional.batchBalanceAndTradeAction(
-        accounts[0], [collateral, borrowAction], {"from": accounts[0], "value": 5e18}
-    )
-    balanceAfter = env.tokens["DAI"].balanceOf(accounts[0])
->>>>>>> 2705bc85
     balanceChange = balanceAfter - balanceBefore
     assert 98e18 < balanceChange and balanceChange < 100e18
 
