{
    "actions": {
<<<<<<< HEAD
        "AccountAction": "0x3fD257F1EB41Ec02c3C46cb0b5D7D7cd5341e0bA",
        "BatchAction": "0x88eEF02aD87837d2b112e49CCb8Ed318Fa11A483",
        "CalculationViews": "0x13c7DA6ed5CD843A79522Ce75F959Ab2E328cf04",
        "ERC1155Action": "0x319899082Fb5296cdd1A3954C7A68F7C19a15a6E",
=======
        "AccountAction": "0xb18449Cfa0Ca8A52D18d4D02dE58Dc085c1E2E10",
        "BatchAction": "0x5e24a2b7AF06119A0dC3b3ad543692303382DeE2",
        "CalculationViews": "0xF06f2C1Ae667B2667F902965F268615da87e923e",
        "ERC1155Action": "0xCd8a75f82182D212d11808320be56dF639ecF811",
>>>>>>> e6d9b276
        "GovernanceAction": "0x48b25E88C87865609eDA3607544154DC5Be06541",
        "InitializeMarketsAction": "0xCa3A0c6e06f4b5EdDceDD0c7720549B221bD8FAD",
        "LiquidateCurrencyAction": "0x3109F5C0Fd6A34AEBC57fd2E9bd037aDDe18cF78",
        "LiquidatefCashAction": "0x6C7A4303707A86958f59aB9DFFaCE32573780156",
        "TreasuryAction": "0xeB0112019DB7B647d94eb1a010e62bD8aBAF158d",
        "VaultAccountAction": "0xc560977166B3E59E8CF116a0ca5EEb8A6C1ffa8C",
        "VaultAction": "0xD00e97Cd70a184e1CB34098355a24c20eaE63E5E",
        "Views": "0x5a133dD3AF33b2E9EeEB40ED2AD52a10B154bf90",
        "nTokenAction": "0x03CeAC91e716864E40b04d8ae9bCa343Be0179A0"
    },
    "compound": {
        "comptroller": "0x2325DE1BfA8d90791D728fbeab5e96A9E8fCD8Ec",
        "ctokens": {
            "DAI": {
                "address": "0x39A60b09911Ce96a65Ca8c470755fb8288294e80",
                "model": "0xEbe4580F993bBfc6d2ed3D95d34aD1fECDCC7F5C",
                "oracle": "0x08303A5A4a85c021bcB81baC09F06b5eBc0a1523"
            },
            "ETH": {
                "address": "0xc4d0e86dc348965d24d431F0430110948B564a85",
                "model": "0x5Aa7F261316f768eA34064De8d05C4A82b8F843c",
                "oracle": "0xAFDf22cf5F2AaDB3A6715dcC2bCc5dFCD65F935b"
            },
            "USDC": {
                "address": "0xB8e5c990755A30b9BA5c07CAdf79A79245Dd86b5",
                "model": "0x194C6DEC84de767BfF8e1dD55F20b30f8d0b96ac",
                "oracle": "0xfA9FC96Ab6C1bF6dbE5B3C630f2D3B834eC77231"
            },
            "WBTC": {
                "address": "0x2AE15C5dffF7c115D47c63e4e55BE49d0680D335",
                "model": "0x175C513E365683f267Ef283fD6cf1B8D2e02051d",
                "oracle": "0x3ACE5d783c5834DE8FDaA92A0484b21C50941BE6"
            }
        },
        "oracle": "0x0f5e98D90247C1eB029859A4ef05c2305C42F101"
    },
    "compoundInit": {
        "DAI": true,
        "ETH": true,
        "USDC": true,
        "WBTC": true
    },
    "governor": "0x10d1Ca9BcD1Fb2b7d5ecB9A53a348292ee38E524",
    "libs": {
        "FreeCollateralExternal": "0x1add152E195527EdD03bb6a548ab3047FA219e41",
        "MigrateIncentives": "0xC7d73900E8Cffe0B5299a4703DfC5a9Aaf77355C",
        "SettleAssetsExternal": "0xECe81f27fADd4743B6f574c8202366a3dF25DDC6",
        "TradingAction": "0xBB7712663ab3BeE01a02801276A4441d35470Eb5",
        "nTokenMintAction": "0x8e97F4e7685835d126EA9E9BD3f97562d87CF54E",
        "nTokenRedeemAction": "0x9ddb5e61cD3a994cb13E34A8d9173E27CDa45153"
    },
    "liquidation": {
        "exchange": "0x65075BaC31CBee3a25564D7be0a27aF78223Ddd6",
        "flash": "0xcA3d3719E35F5B37bB022fdBcb911Ba62c628c79",
        "lender": "0x8Db9A565C3c9f2d015666DC6d3e7C6673247Eb6a",
        "manual": {
            "beacon": "0x0017BFff6e8c4094d408d86aAb357d011ecC194D",
            "impl": "0x70c23e5d4E5a5246823bD91631423E3D8530Cd34",
            "proxies": {
                "1": "0x8a37e57BbA18Ef3eDDDf13B1d4fCF51f1717DD09",
                "2": "0xBC9f36fc0E44981ceB03A21e57b1FC345ACf9d75",
                "3": "0x42404B64944999D71B6Ee44AC840E996c004Ab2E",
                "4": "0xEe6F6dA49f7a7A6eEBCde1bE76A1D1b9529619C0"
            }
        }
    },
    "note": "0xC5e91B01F9B23952821410Be7Aa3c45B6429C670",
    "noteImpl": "0x76940F542aeD6a7378CeB74c363562B3196653a8",
    "notional": "0xD8229B55bD73c61D840d339491219ec6Fa667B0a",
    "routers": {
<<<<<<< HEAD
        "PauseRouter": "0x613f379A4D65A62B7843379a5E7071e52528631f",
        "Router": "0x436199EDa0b5DED43944C4b44ed3D9a70ce720fc"
=======
        "PauseRouter": "0x208b4248b3d4C8Ef56409D72f6Be35cbef9903C2",
        "Router": "0x9990f0C756E5415FEa1241E0C66e12D6b42F5712"
>>>>>>> e6d9b276
    },
    "tokens": {
        "COMP": {
            "address": "0x53d2726d0AeCe67cB796c7001D7084d77EC54A2C",
            "oracle": "0x51D73fdd11555a5aCF0af8218264f0d96ec5fc3d"
        },
        "DAI": {
            "address": "0x84e90bdDFf9a0e124F1AB7F4D1D33a7C748c1A16",
            "oracle": "0x637dabAdc689CDF907ca51be06b82c4a8dC859CA"
        },
        "USDC": {
            "address": "0x31dd61Ac1B7A0bc88f7a58389c0660833a66C35c",
            "oracle": "0x1e33f037d277c67EEea224d7C80790a05323B06c"
        },
        "WBTC": {
            "address": "0xFA8589db27c6369A6a4FDd857f783eddf857f2BC",
            "oracle": "0xd9959AD7b7d92bdaea0E8698Ff31084e36fFE548"
        },
        "WETH": {
            "address": "0x04B9c40dF01bdc99dd2c31Ae4B232f20F4BBaC5B"
        },
        "wstETH": {
            "address": "0x5Ca3cd3467e307D5841b81E8A6C6652F717229BF",
            "oracle": "0xD803E586EDc74732539230B5CC383c8C66dEB3C3"
        }
    }
}<|MERGE_RESOLUTION|>--- conflicted
+++ resolved
@@ -1,16 +1,9 @@
 {
     "actions": {
-<<<<<<< HEAD
         "AccountAction": "0x3fD257F1EB41Ec02c3C46cb0b5D7D7cd5341e0bA",
         "BatchAction": "0x88eEF02aD87837d2b112e49CCb8Ed318Fa11A483",
         "CalculationViews": "0x13c7DA6ed5CD843A79522Ce75F959Ab2E328cf04",
         "ERC1155Action": "0x319899082Fb5296cdd1A3954C7A68F7C19a15a6E",
-=======
-        "AccountAction": "0xb18449Cfa0Ca8A52D18d4D02dE58Dc085c1E2E10",
-        "BatchAction": "0x5e24a2b7AF06119A0dC3b3ad543692303382DeE2",
-        "CalculationViews": "0xF06f2C1Ae667B2667F902965F268615da87e923e",
-        "ERC1155Action": "0xCd8a75f82182D212d11808320be56dF639ecF811",
->>>>>>> e6d9b276
         "GovernanceAction": "0x48b25E88C87865609eDA3607544154DC5Be06541",
         "InitializeMarketsAction": "0xCa3A0c6e06f4b5EdDceDD0c7720549B221bD8FAD",
         "LiquidateCurrencyAction": "0x3109F5C0Fd6A34AEBC57fd2E9bd037aDDe18cF78",
@@ -81,13 +74,8 @@
     "noteImpl": "0x76940F542aeD6a7378CeB74c363562B3196653a8",
     "notional": "0xD8229B55bD73c61D840d339491219ec6Fa667B0a",
     "routers": {
-<<<<<<< HEAD
         "PauseRouter": "0x613f379A4D65A62B7843379a5E7071e52528631f",
         "Router": "0x436199EDa0b5DED43944C4b44ed3D9a70ce720fc"
-=======
-        "PauseRouter": "0x208b4248b3d4C8Ef56409D72f6Be35cbef9903C2",
-        "Router": "0x9990f0C756E5415FEa1241E0C66e12D6b42F5712"
->>>>>>> e6d9b276
     },
     "tokens": {
         "COMP": {
@@ -112,6 +100,10 @@
         "wstETH": {
             "address": "0x5Ca3cd3467e307D5841b81E8A6C6652F717229BF",
             "oracle": "0xD803E586EDc74732539230B5CC383c8C66dEB3C3"
+        },
+        "wstETH": {
+            "address": "0x5Ca3cd3467e307D5841b81E8A6C6652F717229BF",
+            "oracle": "0xD803E586EDc74732539230B5CC383c8C66dEB3C3"
         }
     }
 }